--- conflicted
+++ resolved
@@ -36,7 +36,6 @@
     stdout.write_all(b"\x1B[6n")?;
     stdout.flush()?;
 
-<<<<<<< HEAD
     let mut buf = vec![];
     stdin.lock().read_until(b'R', &mut buf)?;
 
@@ -83,38 +82,5 @@
         .parse::<usize>()
         .unwrap();
 
-=======
-    stdin.lock().read_until(b'[', &mut vec![])?;
-
-    let mut rows = vec![];
-    stdin.lock().read_until(b';', &mut rows).unwrap();
-
-    let mut cols = vec![];
-    stdin.lock().read_until(b'R', &mut cols).unwrap();
-
-    // remove delimiter
-    rows.pop();
-    cols.pop();
-
-    let rows = rows
-        .into_iter()
-        .map(|b| (b as char))
-        .fold(String::new(), |mut acc, n| {
-            acc.push(n);
-            acc
-        })
-        .parse::<usize>()
-        .unwrap();
-    let cols = cols
-        .into_iter()
-        .map(|b| (b as char))
-        .fold(String::new(), |mut acc, n| {
-            acc.push(n);
-            acc
-        })
-        .parse::<usize>()
-        .unwrap();
-
->>>>>>> b709c8b6
     Ok(((cols - 1) as u16, (rows - 1) as u16))
 }